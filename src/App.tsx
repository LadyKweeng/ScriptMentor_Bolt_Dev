--- conflicted
+++ resolved
@@ -2016,11 +2016,6 @@
             <RewriteSuggestions
               originalScene={displayScene}
               feedback={feedback || partialFeedback!}
-<<<<<<< HEAD
-              mentor={selectedMentor}  // <-- ADD THIS LINE
-=======
-              mentor={selectedMentor}
->>>>>>> 597d8605
               selectedChunkId={selectedChunkId}
               onClose={() => setShowWriterSuggestions(false)}
             />
